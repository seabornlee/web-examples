--- conflicted
+++ resolved
@@ -1,9 +1,5 @@
 {
-<<<<<<< HEAD
-  "name": "react-dapp-v2",
-=======
   "name": "staging-react-dapp-v2",
->>>>>>> f9a686de
   "version": "canary",
   "private": true,
   "keywords": [
